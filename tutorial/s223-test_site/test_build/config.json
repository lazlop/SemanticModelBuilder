--- conflicted
+++ resolved
@@ -7,17 +7,10 @@
             "area": "<name>-area"
         },
         "hp-rtu": {
-<<<<<<< HEAD
-            "cooling_COP": "<name>-cooling_COP",
-            "heating_capacity": "<name>-heating_capacity",
-            "cooling_capacity": "<name>-cooling_capacity",
-            "heating_COP": "<name>-heating_COP"
-=======
             "heating_capacity": "<name>-heating_capacity",
             "cooling_COP": "<name>-cooling_COP",
             "heating_COP": "<name>-heating_COP",
             "cooling_capacity": "<name>-cooling_capacity"
->>>>>>> 1e65c277
         },
         "tstat": {
             "resolution": "<name>-resolution",
@@ -28,25 +21,15 @@
         },
         "window": {
             "area": "<name>-area",
-<<<<<<< HEAD
-            "azimuth": "<name>-azimuth",
-            "tilt": "<name>-tilt"
-=======
             "tilt": "<name>-tilt",
             "azimuth": "<name>-azimuth"
->>>>>>> 1e65c277
         },
         "site": {
             "longitude": "<name>-longitude",
             "noaastation": "<name>-noaastation",
-<<<<<<< HEAD
-            "timezone": "<name>-timezone",
-            "latitude": "<name>-latitude"
-=======
             "latitude": "<name>-latitude",
             "longitude": "<name>-longitude",
             "timezone": "<name>-timezone"
->>>>>>> 1e65c277
         }
     },
     "param_mapping": {
@@ -60,48 +43,23 @@
             "cooling_COP": "cooling_COP-value",
             "heating_COP": "heating_COP-value",
             "heating_capacity": "heating_capacity-value",
-<<<<<<< HEAD
-            "cooling_COP-name": "cooling_COP",
-            "heating_capacity-name": "heating_capacity",
-            "cooling_capacity-name": "cooling_capacity",
-            "heating_COP-name": "heating_COP"
-=======
             "heating_capacity-name": "heating_capacity",
             "cooling_COP-name": "cooling_COP",
             "heating_COP-name": "heating_COP",
             "cooling_capacity-name": "cooling_capacity"
->>>>>>> 1e65c277
         },
         "tstat": {
             "setpoint_deadband": "setpoint_deadband-value",
             "tolerance": "tolerance-value",
-<<<<<<< HEAD
-            "stage_count": "stage_count-value",
-            "resolution": "resolution-value",
-            "active": "active-value",
-=======
             "active": "active-value",
             "stage_count": "stage_count-value",
             "resolution": "resolution-value",
-            "setpoint_deadband-name": "setpoint_deadband",
->>>>>>> 1e65c277
-            "resolution-name": "resolution",
             "setpoint_deadband-name": "setpoint_deadband",
             "tolerance-name": "tolerance",
             "active-name": "active",
             "stage_count-name": "stage_count"
         },
         "window": {
-<<<<<<< HEAD
-            "azimuth": "azimuth-value",
-            "tilt": "tilt-value",
-            "area": "area-value",
-            "area-name": "area",
-            "azimuth-name": "azimuth",
-            "tilt-name": "tilt"
-        },
-        "site": {
-=======
             "area": "area-value",
             "tilt": "tilt-value",
             "azimuth": "azimuth-value",
@@ -111,21 +69,15 @@
         },
         "site": {
             "latitude": "latitude-value",
->>>>>>> 1e65c277
             "noaastation": "noaastation-value",
             "timezone": "timezone-value",
             "longitude": "longitude-value",
             "latitude": "latitude-value",
             "longitude-name": "longitude",
             "noaastation-name": "noaastation",
-<<<<<<< HEAD
-            "timezone-name": "timezone",
-            "latitude-name": "latitude"
-=======
             "latitude-name": "latitude",
             "longitude-name": "longitude",
             "timezone-name": "timezone"
->>>>>>> 1e65c277
         }
     },
     "hvacs_feed_hvacs": {},
