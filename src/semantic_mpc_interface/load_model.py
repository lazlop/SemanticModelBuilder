--- conflicted
+++ resolved
@@ -30,6 +30,7 @@
         children = graph.get(node, [])
         return {child: dfs(child, visited.copy()) for child in children}
 
+    # Determine root nodes (not referenced as values)
     all_nodes = set(graph.keys())
     referenced = {child for children in graph.values() for child in children}
     roots = all_nodes - referenced
@@ -209,18 +210,6 @@
         else:
             raise ValueError('Ontology not implemented')
 
-<<<<<<< HEAD
-    def _extract_entity_and_value_types(self, row: pd.Series) -> tuple:
-        """Extract entity and value types from a dataframe row."""
-        entity_types = {}
-        value_types = {}
-        value_templates, entity_templates = get_template_types(ontology=self.ontology)
-        
-        for col, value in row.items():
-            for p, entity_class in self.g.predicate_objects(value):
-                if p == A and (self.g.compute_qname(entity_class)[1]) == URIRef(HPFS):
-                    entity_type = get_uri_name(self.g, entity_class)
-=======
     def _dataframe_to_objects_generalized(self, df: pd.DataFrame, template_name: str, main_entity_col = 'name'):
         """
         Convert dataframe results into objects based on template structure.
@@ -254,84 +243,10 @@
                 # o is entity class
                 if p == A and (self.g.compute_qname(o)[1]) == URIRef(HPFS):
                     entity_type = get_uri_name(self.g,o)
->>>>>>> 1e65c277
                     if entity_type in entity_templates:
                         # getting entity types
                         entity_types[col] = entity_type
                     if entity_type in value_templates:
-<<<<<<< HEAD
-                        value_types[col] = entity_type
-        
-        return entity_types, value_types, value_templates, entity_templates
-
-    def _build_attribute_mappings(self, entity_types: Dict, value_templates: List) -> Dict:
-        """Build mappings between entity types and their attributes."""
-        attr_types = {}
-        
-        for col, entity_type in entity_types.items():
-            for entity in self.g.subjects(A, HPFS[entity_type]):
-                for has_point, point in self.g.predicate_objects(entity):
-                    if has_point == HPFS['has-point']:
-                        for p, point_class in self.g.predicate_objects(point):
-                            if p == A and (self.g.compute_qname(point_class)[1]) == URIRef(HPFS):
-                                attr_type = get_uri_name(self.g, point_class)
-                                if attr_type not in value_templates:
-                                    print(f'attribute {attr_type} not an expected value')
-                                    continue
-                                if entity_type not in attr_types:
-                                    attr_types[entity_type] = []
-                                if attr_type not in attr_types[entity_type]:
-                                    attr_types[entity_type].append(attr_type)
-        
-        return attr_types
-
-    def _build_entity_relationships(self, entity_types: Dict) -> Dict:
-        """Build relationships between entity types."""
-        entity_class_relation = {}
-        
-        for col, entity_type in entity_types.items():
-            other_types = [HPFS[ec] for ec in entity_types.values() if ec != entity_type]
-            for entity_s in self.g.subjects(A, HPFS[entity_type]):
-                for p, other_entity in self.g.predicate_objects(entity_s):
-                    for other_entity_type in self.g.objects(other_entity, A):
-                        if other_entity_type in other_types:
-                            if entity_type not in entity_class_relation:
-                                entity_class_relation[entity_type] = []
-                            other_entity_name = get_uri_name(self.g, other_entity_type)
-                            if other_entity_name not in entity_class_relation[entity_type]:
-                                entity_class_relation[entity_type].append(other_entity_name)
-        
-        return entity_class_relation
-
-    def _build_column_mappings(self, entity_types: Dict, value_types: Dict, 
-                              attr_types: Dict, entity_class_relation: Dict) -> tuple:
-        """Build mappings between columns and their relationships."""
-        entity_attr_cols = {}
-        entity_entity_cols = {}
-        
-        for col, entity_type in entity_types.items():
-            entity_attr_cols[col] = []
-            entity_entity_cols[col] = []
-            attrs = attr_types.get(entity_type, [])
-            other_entities = entity_class_relation.get(entity_type, [])
-            
-            # Map attribute columns
-            for attr_col, attr_type in value_types.items():
-                if attr_type in attrs:
-                    entity_attr_cols[col].append(attr_col)
-            
-            # Map entity columns
-            for other_entity_col, other_entity_type in entity_types.items():
-                if other_entity_type in other_entities:
-                    entity_entity_cols[col].append(other_entity_col)
-        
-        return entity_attr_cols, entity_entity_cols
-
-    def _reshape_entity_relationships(self, entity_entity_cols: Dict, entity_class_relation: Dict, 
-                                    entity_types: Dict, main_entity_col: str):
-        """Reshape entity relationships to handle bidirectional relations."""
-        # Handle bidirectional relations for entity columns
-=======
                         # getting value types
                         attr_types[col] = entity_type
                     continue
@@ -366,46 +281,11 @@
         entity_entity_cols = {entity:list(other_entities) for entity, other_entities in entity_entity_cols.items()}
 
         # reshape direction relationships to make direction from main template of focus
->>>>>>> 1e65c277
         reverse_related_to = []
         for entity, entities in entity_entity_cols.items():
             if main_entity_col in entities:
                 reverse_related_to.append(entity)
                 entities.remove(main_entity_col)
-<<<<<<< HEAD
-        entity_entity_cols[main_entity_col] += reverse_related_to
-
-        # Handle bidirectional relations for entity class relations
-        reverse_related_to = []
-        for entity, entities in entity_class_relation.items():
-            if entity_types[main_entity_col] in entities:
-                reverse_related_to.append(entity)
-                entities.remove(entity_types[main_entity_col])
-        if len(entity_class_relation) > 0:
-            entity_class_relation[entity_types[main_entity_col]] += reverse_related_to
-
-    def _dataframe_to_objects_generalized(self, df: pd.DataFrame, template_name: str, main_entity_col = 'name'):
-        """
-        Convert dataframe results into objects based on template structure.
-        This is a generalized version that works with any template.
-        """
-        if df.empty:
-            return []
-
-        row = df.iloc[0]
-        
-        # Extract types and build mappings using helper methods
-        entity_types, value_types, value_templates, entity_templates = self._extract_entity_and_value_types(row)
-        attr_types = self._build_attribute_mappings(entity_types, value_templates)
-        entity_class_relation = self._build_entity_relationships(entity_types)
-        entity_attr_cols, entity_entity_cols = self._build_column_mappings(
-            entity_types, value_types, attr_types, entity_class_relation
-        )
-
-        # Reshape entity relationships to handle bidirectional relations
-        self._reshape_entity_relationships(entity_entity_cols, entity_class_relation, 
-                                         entity_types, main_entity_col)
-=======
         if len(reverse_related_to) > 0:
             entity_entity_cols[main_entity_col] += reverse_related_to
 
@@ -423,7 +303,6 @@
             for entity_col, other_entity_cols in entity_entity_cols.items()
         }
 
->>>>>>> 1e65c277
         # TODO: deal with underscores vs. dashes more consistently
         entity_classes = {}
         for entity_type, attrs in entity_attr_types.items():
@@ -439,16 +318,9 @@
             entity_classes[entity_type] = self._create_dynamic_class(
                 entity_type.replace('-','_'), contained_types=contained_types, attributes = {}
             )            
-<<<<<<< HEAD
-        # # TODO: Delete if unused
-        # completed_entities = {}
-        # Don't redo attributes 
-        completed_attribute_names = []
-=======
         
         container_class = entity_classes[entity_types[main_entity_col]]
         completed_attributes = []
->>>>>>> 1e65c277
         entity_dict = {}
         containers = {}
         for _, row in df.iterrows():
@@ -466,16 +338,10 @@
                     attrs = {}
                     # TODO: Relying on naming convention in template, use hasUnit and hasValue/value instead. 
                     for attr_col in attr_cols:
-<<<<<<< HEAD
-                        attr_name = row[attr_col]
-                        if attr_name in completed_attribute_names:
-                            continue
-                        attr_class_name = value_types[attr_col]
-=======
                         attr_class_name = attr_types[attr_col]
->>>>>>> 1e65c277
                         attr_value = self._get_value(row[attr_col])
                         attr_unit = self._get_unit(row[attr_col])
+                        attr_name = row[attr_col]
                         is_delta = self._is_delta_quantity(attr_name)
                         attr = Value(value=attr_value, unit=attr_unit, is_delta = is_delta, name=attr_name)
                         if self.as_si_units:
@@ -484,11 +350,7 @@
                         if attr_name in completed_attributes:
                             continue
                         attrs[attr_class_name.replace('-','_')] = attr
-<<<<<<< HEAD
-                        completed_attribute_names.append(attr_name)
-=======
                         completed_attributes.append(attr_name)
->>>>>>> 1e65c277
                     entity_class = entity_classes[class_name]
                     if entity_name not in entity_dict.keys():
                         entity = entity_class(name=entity_name, **attrs)
@@ -520,7 +382,6 @@
                             add_method(related_entity)
         
             assemble_objects(container_skeleton)
-            # TODO: probably want to return dictionaries not lists, but don't have to decide now
         return list(containers.values())
     
     # temporary
@@ -599,148 +460,6 @@
         List all available templates in the library.
         """
         return [template.name for template in self.library.get_templates()]
-
-# Helper functions for extracting attribute values and units
-def _extract_value_and_unit(obj, attr_name: str, default_value=None, default_unit='Unknown'):
-    """Extract value and unit from an object attribute safely."""
-    if hasattr(obj, attr_name):
-        attr = getattr(obj, attr_name)
-        if attr:
-            value = attr.value if hasattr(attr, 'value') else default_value
-            unit = str(attr.unit) if hasattr(attr, 'unit') and attr.unit else default_unit
-            return value, unit
-    return default_value, default_unit
-
-def _safe_get_attribute_value(obj, attr_name: str, default=None):
-    """Safely get an attribute value from an object."""
-    if hasattr(obj, attr_name):
-        attr = getattr(obj, attr_name)
-        if attr and hasattr(attr, 'value'):
-            return attr.value
-    return default
-
-def _extract_zone_id(zone_name: str) -> str:
-    """Extract zone ID from zone name."""
-    return zone_name.split('#')[-1] if '#' in zone_name else zone_name
-
-def _process_thermostat_properties(tstat, thermostat_data: Dict):
-    """Process thermostat properties and add to thermostat_data."""
-    # Tolerance values
-    tolerance_val = _safe_get_attribute_value(tstat, 'tolerance')
-    if tolerance_val is not None:
-        thermostat_data["heat_tolerance"].append(-1.0 * tolerance_val)
-        thermostat_data["cool_tolerance"].append(1.0 * tolerance_val)
-    
-    # Setpoint deadband
-    deadband_val = _safe_get_attribute_value(tstat, 'setpoint_deadband')
-    if deadband_val is not None:
-        thermostat_data["setpoint_deadband"].append(deadband_val)
-    
-    # Active status
-    active_val = _safe_get_attribute_value(tstat, 'active')
-    if active_val is not None:
-        thermostat_data["active"].append(bool(active_val))
-    
-    # Control type based on stage count
-    stage_count = _safe_get_attribute_value(tstat, 'stage_count')
-    if stage_count is not None:
-        control_type = "binary" if stage_count == 1 else "stage"
-        thermostat_data["control_type_list"].append(control_type)
-    
-    # Resolution and temperature unit
-    resolution_val = _safe_get_attribute_value(tstat, 'resolution')
-    if resolution_val is not None:
-        thermostat_data["resolution"].append(resolution_val)
-        
-        # Extract temperature unit from resolution
-        if hasattr(tstat, 'resolution') and hasattr(tstat.resolution, 'unit') and tstat.resolution.unit:
-            unit_str = str(tstat.resolution.unit)
-            thermostat_data["temperature_unit"].append(unit_str)
-
-def _process_hvac_data(zone, thermostat_data: Dict):
-    """Process HVAC data and add to thermostat_data."""
-    if hasattr(zone, 'hvacs') and zone.hvacs:
-        hvac = zone.hvacs[0]
-        hvac_id = hvac.name
-        thermostat_data["hvacs"].append(hvac_id)
-        
-        # Cooling capacity
-        cooling_cap, cooling_cap_unit = _extract_value_and_unit(hvac, 'cooling_capacity', 'Unknown', 'Unknown')
-        thermostat_data["cooling_capacity"].append(cooling_cap)
-        thermostat_data["cooling_capacity_unit"].append(cooling_cap_unit)
-        
-        # Heating capacity
-        heating_cap, heating_cap_unit = _extract_value_and_unit(hvac, 'heating_capacity', 'Unknown', 'Unknown')
-        thermostat_data["heating_capacity"].append(heating_cap)
-        thermostat_data["heating_capacity_unit"].append(heating_cap_unit)
-        
-        # COP values
-        cooling_cop = _safe_get_attribute_value(hvac, 'cooling_COP')
-        if cooling_cop is not None:
-            thermostat_data["cooling_cop"].append(cooling_cop)
-        
-        heating_cop = _safe_get_attribute_value(hvac, 'heating_COP')
-        if heating_cop is not None:
-            thermostat_data["heating_cop"].append(heating_cop)
-    else:
-        thermostat_data["hvacs"].append("unknown")
-
-def _process_space_data(zone, thermostat_data: Dict):
-    """Process space data (floor area) and add to thermostat_data."""
-    total_floor_area = 0.0
-    floor_area_unit = 'Unknown'
-    
-    if hasattr(zone, 'spaces') and zone.spaces:
-        for space in zone.spaces:
-            area_val, area_unit = _extract_value_and_unit(space, 'area', 0.0, 'Unknown')
-            total_floor_area += area_val
-            if area_unit != 'Unknown':
-                floor_area_unit = area_unit
-    
-    thermostat_data["floor_area_list"].append(total_floor_area)
-    thermostat_data["floor_area_unit"].append(floor_area_unit)
-
-def _process_window_data(zone, thermostat_data: Dict):
-    """Process window data (take largest window by area) and add to thermostat_data."""
-    largest_window_area = 0.0
-    window_area_unit = 'Unknown'
-    window_azimuth = None
-    window_azimuth_unit = 'Unknown'
-    window_tilt = None
-    window_tilt_unit = 'Unknown'
-    
-    if hasattr(zone, 'windows') and zone.windows:
-        for window in zone.windows:
-            area_val, area_unit = _extract_value_and_unit(window, 'area', 0.0, 'Unknown')
-            
-            if area_val > largest_window_area:
-                largest_window_area = area_val
-                window_area_unit = area_unit
-                
-                # Get azimuth and tilt for the largest window
-                window_azimuth, window_azimuth_unit = _extract_value_and_unit(window, 'azimuth', None, 'Unknown')
-                window_tilt, window_tilt_unit = _extract_value_and_unit(window, 'tilt', None, 'Unknown')
-    
-    thermostat_data["window_area_list"].append(largest_window_area)
-    thermostat_data["window_area_unit"].append(window_area_unit)
-    thermostat_data["azimuth_list"].append(window_azimuth)
-    thermostat_data["azimuth_unit"].append(window_azimuth_unit)
-    thermostat_data["tilt_list"].append(window_tilt)
-    thermostat_data["tilt_unit"].append(window_tilt_unit)
-
-def _add_default_values(thermostat_data: Dict):
-    """Add default values for fuel and availability assumptions."""
-    # Default fuel and availability assumptions (electric heat pump)
-    thermostat_data["fuel_heat_list"].append("electricity")
-    thermostat_data["fuel_cool_list"].append("electricity")
-    thermostat_data["heat_availability"].append(True)
-    thermostat_data["cool_availability"].append(True)
-    thermostat_data["cooling_electricity"].append(True)
-    thermostat_data["heating_electricity"].append(True)
-    
-    # Default values for control group and setpoint type
-    thermostat_data["control_group"].append("DEPRECATED")
-    thermostat_data["setpoint_type"].append("double")  # Default assumption
 
 # To be migrated to MPC repo
 def get_thermostat_data(model_loader: LoadModel, for_zone_list: Optional[List[str]] = None) -> Dict:
@@ -805,13 +524,9 @@
             if hasattr(zone, 'tstats') and zone.tstats:
                 for tstat in zone.tstats:
                     # Extract zone ID
-                    zone_id = _extract_zone_id(zone.name)
+                    zone_id = zone.name.split('#')[-1] if '#' in zone.name else zone.name
                     thermostat_data["zone_ids"].append(zone_id)
                     
-<<<<<<< HEAD
-                    # Process thermostat properties using helper function
-                    _process_thermostat_properties(tstat, thermostat_data)
-=======
                     # Process thermostat properties
                     if hasattr(tstat, 'tstat_tolerance') and tstat.tstat_tolerance:
                         tstat_tolerance_val = tstat.tstat_tolerance.value
@@ -903,18 +618,55 @@
                     
                     thermostat_data["floor_area_list"].append(total_floor_area)
                     thermostat_data["floor_area_unit"].append(floor_area_unit)
->>>>>>> 1e65c277
-                    
-                    # Process HVAC data using helper function
-                    _process_hvac_data(zone, thermostat_data)
-                    
-                    # Process space data using helper function
-                    _process_space_data(zone, thermostat_data)
-                    
-                    # Process window data using helper function
-                    _process_window_data(zone, thermostat_data)
-                    
-                    # Add default values using helper function
-                    _add_default_values(thermostat_data)
+                    
+                    # Process window data (take largest window by area)
+                    largest_window_area = 0.0
+                    
+                    if hasattr(zone, 'windows') and zone.windows:
+                        for window in zone.windows:
+                            if hasattr(window, 'area') and window.area:
+                                area_val = window.area.value 
+                                if area_val > largest_window_area:
+                                    largest_window_area = area_val
+                                    
+                                    if hasattr(window.area, 'unit') and window.area.unit:
+                                        unit_str = str(window.area.unit)
+                                        window_area_unit = unit_str
+                                    
+                                    if hasattr(window, 'azimuth') and window.azimuth:
+                                        window_azimuth = window.azimuth.value
+                                    
+                                    if hasattr(window.azimuth, 'unit') and window.azimuth.unit:
+                                        unit_str = str(window.azimuth.unit)
+                                        window_azimuth_unit = unit_str
+                                    else:
+                                            window_azimuth_unit = 'Unkown'
+
+                                    if hasattr(window, 'tilt') and window.tilt:
+                                        window_tilt = window.tilt.value 
+                                    
+                                    if hasattr(window.tilt, 'unit') and window.tilt.unit:
+                                        unit_str = str(window.tilt.unit) if hasattr(window.azimuth, 'unit') else 'Unkown'
+                                        window_tilt_unit = unit_str
+                                    else:
+                                        window_tilt_unit = 'Unkown'
+                                        
+                    
+                    thermostat_data["window_area_list"].append(largest_window_area)
+                    thermostat_data["window_area_unit"].append(window_area_unit)
+                    thermostat_data["azimuth_list"].append(window_azimuth)
+                    thermostat_data["azimuth_unit"].append(window_azimuth_unit)
+                    thermostat_data["tilt_list"].append(window_tilt)
+                    thermostat_data["tilt_unit"].append(window_tilt_unit)
+                    
+                    # Default fuel and availability assumptions (electric heat pump)
+                    # TODO: Fix this part based on old results
+                    thermostat_data["fuel_heat_list"].append("electricity")
+                    thermostat_data["fuel_cool_list"].append("electricity")
+                    # TODO: Are these needed or a part of the metadata
+                    thermostat_data["heat_availability"].append(True)
+                    thermostat_data["cool_availability"].append(True)
+                    thermostat_data["cooling_electricity"].append(True)
+                    thermostat_data["heating_electricity"].append(True)
     
     return thermostat_data